--- conflicted
+++ resolved
@@ -67,9 +67,8 @@
             self.tokenizer = T5Tokenizer(vocab_file=tokenizer_dir,
                                          padding_side='left')
         elif tokenizer_type == 'auto':
-<<<<<<< HEAD
-            self.tokenizer = AutoTokenizer.from_pretrained(tokenizer_dir,
-                                                           padding_side='left')
+            self.tokenizer = AutoTokenizer.from_pretrained(
+                tokenizer_dir, padding_side='left', trust_remote_code=True)
         elif tokenizer_type == 'chatglm':
             self.tokenizer = AutoTokenizer.from_pretrained(tokenizer_dir,
                                                            trust_remote_code=True)
@@ -77,10 +76,6 @@
             self.tokenizer = AutoTokenizer.from_pretrained(tokenizer_dir,
                                                            use_fast=False,
                                                            trust_remote_code=True)
-=======
-            self.tokenizer = AutoTokenizer.from_pretrained(
-                tokenizer_dir, padding_side='left', trust_remote_code=True)
->>>>>>> 3a61c37a
         elif tokenizer_type == 'llama':
             self.tokenizer = LlamaTokenizer.from_pretrained(
                 tokenizer_dir, legacy=False, padding_side='left')
@@ -88,10 +83,7 @@
             raise AttributeError(
                 f'Unexpected tokenizer type: {tokenizer_type}')
         if tokenizer_type != 'chatglm':
-            self.decode_args = {'skip_special_tokens': True}
             self.tokenizer.pad_token = self.tokenizer.eos_token
-        else:
-            self.decode_args = {'skip_special_tokens': True}
 
         # Parse model output configs
         output_config = pb_utils.get_output_config_by_name(
@@ -189,12 +181,8 @@
         for batch_idx, beam_tokens in enumerate(tokens_batch):
             for beam_idx, tokens in enumerate(beam_tokens):
                 seq_len = sequence_lengths[batch_idx][beam_idx]
-<<<<<<< HEAD
-                output = self.tokenizer.decode(tokens[:seq_len], **self.decode_args)
-=======
                 output = self.tokenizer.decode(
                     tokens[:seq_len],
                     skip_special_tokens=self.skip_special_tokens)
->>>>>>> 3a61c37a
                 outputs.append(output.encode('utf8'))
         return outputs